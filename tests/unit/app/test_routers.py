"""Unit tests for routers.py."""

from typing import Any, Optional

from fastapi import FastAPI

from app.routers import include_routers  # noqa:E402

from app.endpoints import (
    conversations,
    conversations_v2,
    root,
    info,
    models,
    shields,
    query,
    health,
    config,
    feedback,
    streaming_query,
    authorized,
    metrics,
    tools,
)  # noqa:E402


class MockFastAPI(FastAPI):
    """Mock class for FastAPI."""

    def __init__(self) -> None:  # pylint: disable=super-init-not-called
        """Initialize mock class."""
        self.routers: list[tuple[Any, Optional[str]]] = []

    def include_router(  # pylint: disable=too-many-arguments
        self,
        router: Any,
        *,
        prefix: str = "",
        tags=None,
        dependencies=None,
        responses=None,
        deprecated=None,
        include_in_schema=None,
        default_response_class=None,
        callbacks=None,
        generate_unique_id_function=None,
    ) -> None:
        """Register new router."""
        self.routers.append((router, prefix))

    def get_routers(self) -> list[Any]:
        """Retrieve all routers defined in mocked REST API."""
        return [r[0] for r in self.routers]

    def get_router_prefix(self, router: Any) -> Optional[str]:
        """Retrieve router prefix configured for mocked REST API."""
        return list(filter(lambda r: r[0] == router, self.routers))[0][1]


def test_include_routers() -> None:
    """Test the function include_routers."""
    app = MockFastAPI()
    include_routers(app)

    # are all routers added?
    assert len(app.routers) == 13
    assert root.router in app.get_routers()
    assert info.router in app.get_routers()
    assert models.router in app.get_routers()
<<<<<<< HEAD
    assert tools.router in app.get_routers()
=======
    assert shields.router in app.get_routers()
>>>>>>> da802269
    assert query.router in app.get_routers()
    assert streaming_query.router in app.get_routers()
    assert config.router in app.get_routers()
    assert feedback.router in app.get_routers()
    assert health.router in app.get_routers()
    assert authorized.router in app.get_routers()
    assert conversations.router in app.get_routers()
    assert metrics.router in app.get_routers()


def test_check_prefixes() -> None:
    """Test the router prefixes."""
    app = MockFastAPI()
    include_routers(app)

    # are all routers added?
    assert len(app.routers) == 13
    assert app.get_router_prefix(root.router) == ""
    assert app.get_router_prefix(info.router) == "/v1"
    assert app.get_router_prefix(models.router) == "/v1"
<<<<<<< HEAD
    assert app.get_router_prefix(tools.router) == "/v1"
=======
    assert app.get_router_prefix(shields.router) == "/v1"
>>>>>>> da802269
    assert app.get_router_prefix(query.router) == "/v1"
    assert app.get_router_prefix(streaming_query.router) == "/v1"
    assert app.get_router_prefix(config.router) == "/v1"
    assert app.get_router_prefix(feedback.router) == "/v1"
    assert app.get_router_prefix(health.router) == ""
    assert app.get_router_prefix(authorized.router) == ""
    assert app.get_router_prefix(conversations.router) == "/v1"
    assert app.get_router_prefix(metrics.router) == ""
    assert app.get_router_prefix(conversations_v2.router) == "/v2"<|MERGE_RESOLUTION|>--- conflicted
+++ resolved
@@ -63,15 +63,12 @@
     include_routers(app)
 
     # are all routers added?
-    assert len(app.routers) == 13
+    assert len(app.routers) == 14
     assert root.router in app.get_routers()
     assert info.router in app.get_routers()
     assert models.router in app.get_routers()
-<<<<<<< HEAD
     assert tools.router in app.get_routers()
-=======
     assert shields.router in app.get_routers()
->>>>>>> da802269
     assert query.router in app.get_routers()
     assert streaming_query.router in app.get_routers()
     assert config.router in app.get_routers()
@@ -79,6 +76,7 @@
     assert health.router in app.get_routers()
     assert authorized.router in app.get_routers()
     assert conversations.router in app.get_routers()
+    assert conversations_v2.router in app.get_routers()
     assert metrics.router in app.get_routers()
 
 
@@ -88,15 +86,12 @@
     include_routers(app)
 
     # are all routers added?
-    assert len(app.routers) == 13
+    assert len(app.routers) == 14
     assert app.get_router_prefix(root.router) == ""
     assert app.get_router_prefix(info.router) == "/v1"
     assert app.get_router_prefix(models.router) == "/v1"
-<<<<<<< HEAD
     assert app.get_router_prefix(tools.router) == "/v1"
-=======
     assert app.get_router_prefix(shields.router) == "/v1"
->>>>>>> da802269
     assert app.get_router_prefix(query.router) == "/v1"
     assert app.get_router_prefix(streaming_query.router) == "/v1"
     assert app.get_router_prefix(config.router) == "/v1"
